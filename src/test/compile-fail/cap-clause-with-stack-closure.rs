--- conflicted
+++ resolved
@@ -6,15 +6,8 @@
     foo(|| bar(x) );
 
     let x = @3;
-<<<<<<< HEAD
-    foo(|copy x| bar(x) ); //! ERROR cannot capture values explicitly with a block closure
+    foo(|copy x| bar(x) ); //~ ERROR cannot capture values explicitly with a block closure
 
     let x = @3;
-    foo(|move x| bar(x) ); //! ERROR cannot capture values explicitly with a block closure
-=======
-    foo {|copy x| bar(x); } //~ ERROR cannot capture values explicitly with a block closure
-
-    let x = @3;
-    foo {|move x| bar(x); } //~ ERROR cannot capture values explicitly with a block closure
->>>>>>> 29eb788b
+    foo(|move x| bar(x) ); //~ ERROR cannot capture values explicitly with a block closure
 }
