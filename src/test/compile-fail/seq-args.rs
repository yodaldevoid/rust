use std;
fn main() {
iface seq { }

<<<<<<< HEAD
impl <T> of seq<T> for ~[T] { //! ERROR wrong number of type arguments
=======
impl <T> of seq<T> for [T]/~ { //~ ERROR wrong number of type arguments
>>>>>>> 29eb788b
    /* ... */
}
impl of seq<bool> for u32 {
   /* Treat the integer as a sequence of bits */
}

}<|MERGE_RESOLUTION|>--- conflicted
+++ resolved
@@ -2,11 +2,7 @@
 fn main() {
 iface seq { }
 
-<<<<<<< HEAD
-impl <T> of seq<T> for ~[T] { //! ERROR wrong number of type arguments
-=======
-impl <T> of seq<T> for [T]/~ { //~ ERROR wrong number of type arguments
->>>>>>> 29eb788b
+impl <T> of seq<T> for ~[T] { //~ ERROR wrong number of type arguments
     /* ... */
 }
 impl of seq<bool> for u32 {
