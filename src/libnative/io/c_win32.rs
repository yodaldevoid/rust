// Copyright 2014 The Rust Project Developers. See the COPYRIGHT
// file at the top-level directory of this distribution and at
// http://rust-lang.org/COPYRIGHT.
//
// Licensed under the Apache License, Version 2.0 <LICENSE-APACHE or
// http://www.apache.org/licenses/LICENSE-2.0> or the MIT license
// <LICENSE-MIT or http://opensource.org/licenses/MIT>, at your
// option. This file may not be copied, modified, or distributed
// except according to those terms.

//! C definitions used by libnative that don't belong in liblibc

#![allow(type_overflow)]

use libc;

pub static WSADESCRIPTION_LEN: uint = 256;
pub static WSASYS_STATUS_LEN: uint = 128;
pub static FIONBIO: libc::c_long = 0x8004667e;
static FD_SETSIZE: uint = 64;
pub static MSG_DONTWAIT: libc::c_int = 0;

pub struct WSADATA {
    pub wVersion: libc::WORD,
    pub wHighVersion: libc::WORD,
    pub szDescription: [u8, ..WSADESCRIPTION_LEN + 1],
    pub szSystemStatus: [u8, ..WSASYS_STATUS_LEN + 1],
    pub iMaxSockets: u16,
    pub iMaxUdpDg: u16,
    pub lpVendorInfo: *u8,
}

pub type LPWSADATA = *mut WSADATA;

pub struct fd_set {
    fd_count: libc::c_uint,
    fd_array: [libc::SOCKET, ..FD_SETSIZE],
}

pub fn fd_set(set: &mut fd_set, s: libc::SOCKET) {
    set.fd_array[set.fd_count as uint] = s;
    set.fd_count += 1;
}

#[link(name = "ws2_32")]
extern "system" {
    pub fn WSAStartup(wVersionRequested: libc::WORD,
                      lpWSAData: LPWSADATA) -> libc::c_int;
    pub fn WSAGetLastError() -> libc::c_int;

    pub fn ioctlsocket(s: libc::SOCKET, cmd: libc::c_long,
                       argp: *mut libc::c_ulong) -> libc::c_int;
    pub fn select(nfds: libc::c_int,
                  readfds: *fd_set,
                  writefds: *fd_set,
                  exceptfds: *fd_set,
                  timeout: *libc::timeval) -> libc::c_int;
    pub fn getsockopt(sockfd: libc::SOCKET,
                      level: libc::c_int,
                      optname: libc::c_int,
                      optval: *mut libc::c_char,
                      optlen: *mut libc::c_int) -> libc::c_int;

    pub fn CancelIo(hFile: libc::HANDLE) -> libc::BOOL;
<<<<<<< HEAD
    pub fn CancelIoEx(hFile: libc::HANDLE,
                      lpOverlapped: libc::LPOVERLAPPED) -> libc::BOOL;
=======
}

pub mod compat {
    use std::intrinsics::{atomic_store_relaxed, transmute};
    use libc::types::os::arch::extra::{LPCWSTR, HMODULE, LPCSTR, LPVOID};
    use std::os::win32::as_utf16_p;

    extern "system" {
        fn GetModuleHandleW(lpModuleName: LPCWSTR) -> HMODULE;
        fn GetProcAddress(hModule: HMODULE, lpProcName: LPCSTR) -> LPVOID;
    }

    // store_func() is idempotent, so using relaxed ordering for the atomics should be enough.
    // This way, calling a function in this compatibility layer (after it's loaded) shouldn't
    // be any slower than a regular DLL call.
    unsafe fn store_func<T: Copy>(ptr: *mut T, module: &str, symbol: &str, fallback: T) {
        as_utf16_p(module, |module| {
            symbol.with_c_str(|symbol| {
                let handle = GetModuleHandleW(module);
                let func: Option<T> = transmute(GetProcAddress(handle, symbol));
                atomic_store_relaxed(ptr, func.unwrap_or(fallback))
            })
        })
    }

    /// Macro for creating a compatibility fallback for a Windows function
    ///
    /// # Example
    /// ```
    /// compat_fn!(adll32::SomeFunctionW(_arg: LPCWSTR) {
    ///     // Fallback implementation
    /// })
    /// ```
    ///
    /// Note that arguments unused by the fallback implementation should not be called `_` as
    /// they are used to be passed to the real function if available.
    macro_rules! compat_fn(
        ($module:ident::$symbol:ident($($argname:ident: $argtype:ty),*)
                                      -> $rettype:ty $fallback:block) => (
            #[inline(always)]
            pub unsafe fn $symbol($($argname: $argtype),*) -> $rettype {
                static mut ptr: extern "system" fn($($argname: $argtype),*) -> $rettype = thunk;

                extern "system" fn thunk($($argname: $argtype),*) -> $rettype {
                    unsafe {
                        ::io::c::compat::store_func(&mut ptr,
                                                             stringify!($module),
                                                             stringify!($symbol),
                                                             fallback);
                        ::std::intrinsics::atomic_load_relaxed(&ptr)($($argname),*)
                    }
                }

                extern "system" fn fallback($($argname: $argtype),*) -> $rettype $fallback

                ::std::intrinsics::atomic_load_relaxed(&ptr)($($argname),*)
            }
        );

        ($module:ident::$symbol:ident($($argname:ident: $argtype:ty),*) $fallback:block) => (
            compat_fn!($module::$symbol($($argname: $argtype),*) -> () $fallback)
        )
    )

    /// Compatibility layer for functions in `kernel32.dll`
    ///
    /// Latest versions of Windows this is needed for:
    ///
    /// * `CreateSymbolicLinkW`: Windows XP, Windows Server 2003
    /// * `GetFinalPathNameByHandleW`: Windows XP, Windows Server 2003
    pub mod kernel32 {
        use libc::types::os::arch::extra::{DWORD, LPCWSTR, BOOLEAN, HANDLE};
        use libc::consts::os::extra::ERROR_CALL_NOT_IMPLEMENTED;

        extern "system" {
            fn SetLastError(dwErrCode: DWORD);
        }

        compat_fn!(kernel32::CreateSymbolicLinkW(_lpSymlinkFileName: LPCWSTR,
                                                 _lpTargetFileName: LPCWSTR,
                                                 _dwFlags: DWORD) -> BOOLEAN {
            unsafe { SetLastError(ERROR_CALL_NOT_IMPLEMENTED as DWORD); }
            0
        })

        compat_fn!(kernel32::GetFinalPathNameByHandleW(_hFile: HANDLE,
                                                       _lpszFilePath: LPCWSTR,
                                                       _cchFilePath: DWORD,
                                                       _dwFlags: DWORD) -> DWORD {
            unsafe { SetLastError(ERROR_CALL_NOT_IMPLEMENTED as DWORD); }
            0
        })
    }
>>>>>>> facd1270
}<|MERGE_RESOLUTION|>--- conflicted
+++ resolved
@@ -62,10 +62,8 @@
                       optlen: *mut libc::c_int) -> libc::c_int;
 
     pub fn CancelIo(hFile: libc::HANDLE) -> libc::BOOL;
-<<<<<<< HEAD
     pub fn CancelIoEx(hFile: libc::HANDLE,
                       lpOverlapped: libc::LPOVERLAPPED) -> libc::BOOL;
-=======
 }
 
 pub mod compat {
@@ -159,5 +157,4 @@
             0
         })
     }
->>>>>>> facd1270
 }